--- conflicted
+++ resolved
@@ -407,12 +407,7 @@
 	})
 }
 
-<<<<<<< HEAD
-// cleanUserPartialBlocks delete partial blocks which are safe to be deleted. The provided partials map
-// and index are updated accordingly.
-=======
 // cleanUserPartialBlocks deletes partial blocks which are safe to be deleted. The provided index is updated accordingly.
->>>>>>> 4edc59a9
 func (c *BlocksCleaner) cleanUserPartialBlocks(ctx context.Context, partials map[ulid.ULID]error, idx *bucketindex.Index, delay time.Duration, userBucket objstore.InstrumentedBucket, userLogger log.Logger) {
 	// Collect all blocks with missing meta.json into buffered channel.
 	blocks := make([]ulid.ULID, 0, len(partials))
