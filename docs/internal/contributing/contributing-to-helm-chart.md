# Contributing to the Grafana Mimir Helm Chart

## Differences to general workflow

Please see the [general workflow](README.md#workflow) for reference.

- Changelog is in the chart itself [operations/helm/charts/mimir-distributed/CHANGELOG.md](https://github.com/grafana/mimir/blob/main/operations/helm/charts/mimir-distributed/CHANGELOG.md).
- If you made any changes to the [operations/helm/charts/mimir-distributed/Chart.yaml](https://github.com/grafana/mimir/blob/main/operations/helm/charts/mimir-distributed/Chart.yaml), run `make doc` and commit the changed files to update the [operations/helm/charts/mimir-distributed/README.md](https://github.com/grafana/mimir/blob/main/operations/helm/charts/mimir-distributed/README.md).
- If your changes impact the test configurations in the [operations/helm/charts/mimir-distributed/ci](https://github.com/grafana/mimir/blob/main/operations/helm/charts/mimir-distributed/ci) directory, see [Updating compiled manifests](#updating-compiled-manifests).

## Updating compiled manifests

We keep a compiled version of the helm chart for each values file in the `ci` directory.
This makes it easy to see how a given PR impacts the final output.
A PR check will fail if you forget to update the compiled manifests, and you can use `make build-helm-tests` to update them.

## Versioning

Normally contributors need _not_ bump the version. The chart will be released with a beta version weekly by maintainers (unless no changes were made) and also regular stable releases will be released by cherry picking commits from the `main` branch to a release branch (e.g. `release-2.1`).

If version increase is need, the version is set in the chart itself [operations/helm/charts/mimir-distributed/Chart.yaml](https://github.com/grafana/mimir/blob/main/operations/helm/charts/mimir-distributed/Chart.yaml). On the `main` branch, versions should be _pre-release_ only, meaning that the version should be suffixed by `-beta.<n>`, for example `2.1.0-beta.1` for a pre-release of the next stable `2.1.0` chart version. Versioning should follow the [Helm3 standard](https://helm.sh/docs/topics/charts/#charts-and-versioning) which is [SemVer 2](https://semver.org/spec/v2.0.0.html).

## Using beta version

Once a PR that updates the chart version is merged to `main`, it takes a couple of minutes for it to be published in [https://grafana.github.io/helm-charts](https://grafana.github.io/helm-charts) Helm repository.

In order to search, template, install, upgrade, etc beta versions of charts, Helm commands require the user to specify the `--devel` flag. This means that checking for whether the beta version is published should be done with `helm search repo --devel`.

<<<<<<< HEAD
## Automated Comparison with Jsonnet

In order to prevent configuration drift between the Mimir jsonnet library and the Mimir helm chart, an automated diff is performed against every pull request.
This diff makes extensive use of [kustomize](https://kustomize.io) to remove unimportant or known differences between the two sets of manifests.
A custom kustomize function is used to extract the Mimir configuration from kubernetes manifests so that it can also be compared.
The end goal is to ensure that only "useful" differences appear in the diff output.
Deciding which differences are useful is a complicated topic, but at a high level we use the following heuristics:

- Differences in Kubernetes annotations and labels are typically not useful, since changes in those will appear in other tests (ie golden record, functionality, etc).
- Differences in configuration parameters related to urls and file paths are typically not interesting, since they don't change _what_ the cluster does, only _where_ it happens.
- Differences in performance or scale related properties are typically useful, since these often have difficult-to-test implications on the cluster.

In order to keep the kustomize configuration manageable, it is divided into overlays, each named based on the order they are applied.

For example, at the time of writing, the Helm chart is passed through the following overlays:

```
$ ls -1 operations/compare-helm-with-jsonnet/helm
00-base
01-ignore
02-configs-and-k8s-defaults
03-set-namespace
04-labels
05-memberlist
06-memcached
07-services
08-pods
09-config
```

Each directory contains a `kustomize.yaml` file that describes the transformations made in that overlay.
A full explanation of kustomize is outside the scope of this document, but generally the overlays do one or all of the following:

1. Remove properties that are not useful for diffing
2. Modify property values so that they match between Helm and Jsonnet
3. Remove entire objects that only exist in either Helm or Jsonnet

### make check-helm-jsonnet-diff

You can use the `make check-helm-jsonnet-diff` target to perform an automatic diff of the Helm and Jsonnet templates.
This target requires the following:

- `yq`, `kubectl`, and `kustomize` installed and on the PATH
- A running kubernetes API server selected as the currently active `kubectl` context.

The API server is only used to perform dry-runs of server-side apply.
No resources are actually created in kubernetes, but API calls will be made against the server.
It is recommended to use kind, k3d, or some other local development cluster.
This allows the final diff to ignore any fields that match kubernetes defaults.
Ideally, there will be no differences between helm and jsonnet, so it's expected that the kustomize configuration will shrink over time rather than grow.
Achieving perfect parity is difficult, so this process allows us to incrementally fix differences while also preventing new differences from being added.

If CI reports a difference, you have several options:

1. Modify the Helm chart or Jsonnet library such that the differences are no longer present
2. Modify the Helm values file or Jsonnet configuration such that the differences are no longer present
3. If the difference is not useful, modify the kustomize configuration to remove that field or otherwise patch the manifests such that the differences are no longer present

### operations/compare-helm-with-jsonnet/compare-kustomize-outputs.sh

There is another script, `operations/compare-helm-with-jsonnet/compare-kustomize-outputs.sh`, which can be used to compare any two overlays in the diffing process.
This can be a useful tool when debugging kustomize configuration.

For example, the following invocation will show only changes that have been applied by the 9th helm overlay.

```
cd operations/compare-helm-with-jsonnet
./compare-kustomize-outputs.sh ./helm/08-* ./helm/09-*
```

The output can be filtered further by supplying a [yq](https://mikefarah.gitbook.io/yq/operators/select) `select` expression.
This is useful to limit otherwise noisy output to only show objects of a certain kind, name, or other property.

```
cd operations/compare-helm-with-jsonnet
./compare-kustomize-outputs.sh ./helm/09-* ./jsonnet/09-* 'select(.kind == "StatefulSet")'
=======
## Linting

Install [ct](https://github.com/helm/chart-testing) and run

```bash
ct lint --config operations/helm/ct.yaml --charts operations/helm/charts/mimir-distributed
>>>>>>> 00bc6b8a
```<|MERGE_RESOLUTION|>--- conflicted
+++ resolved
@@ -26,7 +26,14 @@
 
 In order to search, template, install, upgrade, etc beta versions of charts, Helm commands require the user to specify the `--devel` flag. This means that checking for whether the beta version is published should be done with `helm search repo --devel`.
 
-<<<<<<< HEAD
+## Linting
+
+Install [ct](https://github.com/helm/chart-testing) and run
+
+```bash
+ct lint --config operations/helm/ct.yaml --charts operations/helm/charts/mimir-distributed
+```
+
 ## Automated Comparison with Jsonnet
 
 In order to prevent configuration drift between the Mimir jsonnet library and the Mimir helm chart, an automated diff is performed against every pull request.
@@ -103,12 +110,4 @@
 ```
 cd operations/compare-helm-with-jsonnet
 ./compare-kustomize-outputs.sh ./helm/09-* ./jsonnet/09-* 'select(.kind == "StatefulSet")'
-=======
-## Linting
-
-Install [ct](https://github.com/helm/chart-testing) and run
-
-```bash
-ct lint --config operations/helm/ct.yaml --charts operations/helm/charts/mimir-distributed
->>>>>>> 00bc6b8a
 ```